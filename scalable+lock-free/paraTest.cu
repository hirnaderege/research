#include <iostream>
#include <vector>
#include <thread>
#include <atomic>
#include <random>
#include <chrono>
#include <cassert>
#include <unordered_set>
#include <mutex>

#include "log.h"
#include "allocator.h"

<<<<<<< HEAD
=======
// lets make better error codes

enum class AllocationError {
    SUCCESS = 0,
    NULL_POINTER,
    INVALID_SLAB_INDEX,
    SLAB_NOT_BOUND,
    OFFSET_TOO_SMALL,
    MISALIGNED_OBJECT,
    OBJECT_INDEX_OUT_OF_RANGE,
    TRACKING_INDEX_OUT_OF_RANGE,
    CAS_FAILURE_ALREADY_ALLOCATED,
    CAS_FAILURE_DOUBLE_FREE,
    ALLOCATOR_FAILED,
    TRACKER_RECORDING_FAILED
};

const char* errorToString(AllocationError error) {
    switch (error) {
        case AllocationError::SUCCESS: return "SUCCESS";
        case AllocationError::NULL_POINTER: return "NULL_POINTER";
        case AllocationError::INVALID_SLAB_INDEX: return "INVALID_SLAB_INDEX";
        case AllocationError::SLAB_NOT_BOUND: return "SLAB_NOT_BOUND";
        case AllocationError::OFFSET_TOO_SMALL: return "OFFSET_TOO_SMALL";
        case AllocationError::MISALIGNED_OBJECT: return "MISALIGNED_OBJECT";
        case AllocationError::OBJECT_INDEX_OUT_OF_RANGE: return "OBJECT_INDEX_OUT_OF_RANGE";
        case AllocationError::TRACKING_INDEX_OUT_OF_RANGE: return "TRACKING_INDEX_OUT_OF_RANGE";
        case AllocationError::CAS_FAILURE_ALREADY_ALLOCATED: return "CAS_FAILURE_ALREADY_ALLOCATED";
        case AllocationError::CAS_FAILURE_DOUBLE_FREE: return "CAS_FAILURE_DOUBLE_FREE";
        case AllocationError::ALLOCATOR_FAILED: return "ALLOCATOR_FAILED";
        case AllocationError::TRACKER_RECORDING_FAILED: return "TRACKER_RECORDING_FAILED";
        default: return "UNKNOWN_ERROR";
    }
}
>>>>>>> 15cba5b0

// global tracker for allocations/frees using an atomic bitmask
template <typename SIZE_TYPE>
class ParallelTracker {
public:
<<<<<<< HEAD
    static const size_t MAX_TRACKED_OBJECTS = SIZE_TYPE::VALUE;
    
private:
    // each entry: [31:16] = size, [15:0] = thread_id, 0 = free
    std::atomic<uint32_t> trackingArena[MAX_TRACKED_OBJECTS];
    std::atomic<size_t> currentByteTotal{0};
    std::atomic<size_t> minimumRefusalTotal{MAX_TRACKED_OBJECTS*8};
=======
    static constexpr size_t PER_SLAB_STRIDE = 1024;
    static constexpr size_t MAX_TRACKED_OBJECTS = 256 * PER_SLAB_STRIDE;
private:
    // each entry: [31:16] = size, [15:0] = thread_id, 0 = free
    // std::atomic<uint32_t> trackingArena[MAX_TRACKED_OBJECTS];
    std::unique_ptr<std::atomic<uint32_t>[]> trackingArena;
>>>>>>> 15cba5b0
    std::atomic<size_t> totalAllocations{0};
    std::atomic<size_t> totalFrees{0};
    std::atomic<size_t> totalFailures{0};

    mutable std::mutex debugMutex;
    
public:

<<<<<<< HEAD
    ParallelTracker() {
        for(size_t i = 0; i < MAX_TRACKED_OBJECTS; i++) {
=======
    ParallelTracker():trackingArena(new std::atomic<uint32_t>[MAX_TRACKED_OBJECTS]) {
        for (size_t i = 0; i < MAX_TRACKED_OBJECTS; ++i) {
>>>>>>> 15cba5b0
            trackingArena[i].store(0, std::memory_order_relaxed);
        }
    }

<<<<<<< HEAD
    size_t getCurrentByteTotal() {
        return currentByteTotal.load();
    }

    void logRefusalAtTotal(size_t total) {
        size_t expected = minimumRefusalTotal.load();
        while ( (expected > total) && (minimumRefusalTotal.compare_exchange_strong(expected,total,std::memory_order_acq_rel)) ) {}
    }
    
=======
>>>>>>> 15cba5b0
    // figure out arena index for a pointer
    std::pair<size_t, AllocationError> getIndexForPointer(void* ptr, TestSlabArena& arena) {
        if (!ptr) {
            return {MAX_TRACKED_OBJECTS, AllocationError::NULL_POINTER};
        }

        // which slab?
        auto slabIndex = arena.slabIndexFor(ptr);
        if (slabIndex >= TestSlabArena::SLAB_COUNT) {
            std::lock_guard<std::mutex> lock(debugMutex);
            std::cout << "    DEBUG: ptr=" << ptr << " -> slabIndex=" << slabIndex 
                        << " (>= SLAB_COUNT=" << TestSlabArena::SLAB_COUNT << ")" << std::endl;
            
            // LSF analysis - show pointer details
            std::cout << "    LSF: ptr=0x" << std::hex << reinterpret_cast<uintptr_t>(ptr) 
                        << std::dec << " (LSF=" << (reinterpret_cast<uintptr_t>(ptr) & 0xF) << ")" << std::endl;
            std::cout << "    Checking all slabs for potential matches:" << std::endl;
            for (size_t i = 0; i < TestSlabArena::SLAB_COUNT; i++) {
                auto& slab = arena.slabAt(i);
                char* slabStart = reinterpret_cast<char*>(&slab);
                char* slabEnd = slabStart + TestSlabArena::slabType::SIZE;
                char* ptrChar = static_cast<char*>(ptr);
                
                if (ptrChar >= slabStart && ptrChar < slabEnd) {
                    std::cout << "      Found ptr in slab " << i << " (range: " 
                                << static_cast<void*>(slabStart) << " - " 
                                << static_cast<void*>(slabEnd) << ")" << std::endl;
                }
            }
            
            return {MAX_TRACKED_OBJECTS, AllocationError::INVALID_SLAB_INDEX};
        }

        // read proxy + slab
        auto& proxy = arena.proxyAt(slabIndex).data;
        if (proxy.getSize() == 0) {
            std::lock_guard<std::mutex> lock(debugMutex);
            std::cout << "    DEBUG: slabIndex=" << slabIndex << " not bound (size=0)" << std::endl;
            return {MAX_TRACKED_OBJECTS, AllocationError::SLAB_NOT_BOUND};
        }

        auto& slab = arena.slabAt(slabIndex);

        // re-compute object index like proxy.free()
        char* p   = static_cast<char*>(ptr);
        char* sb  = reinterpret_cast<char*>(&slab);

        size_t objectSize   = proxy.getSize();
        size_t maxObjCount  = proxy.slabObjCount(objectSize);
        if (maxObjCount == 0) {
            std::lock_guard<std::mutex> lock(debugMutex);
            std::cout << "    DEBUG: slabIndex=" << slabIndex << " objectSize=" << objectSize 
                        << " -> maxObjCount=0" << std::endl;
            return {MAX_TRACKED_OBJECTS, AllocationError::OBJECT_INDEX_OUT_OF_RANGE};
        }

        // number of mask elements and their byte size
        using allocMaskElem = typename TestSlabArena::slabProxyType::allocMaskElem;
        constexpr size_t ELEM_BITS = sizeof(allocMaskElem) * 8;

        size_t maskCount = (maxObjCount + ELEM_BITS - 1) / ELEM_BITS;
        size_t maskBytes = maskCount * sizeof(allocMaskElem);

        size_t firstObjOffset = maskBytes;

        size_t byteOffset = static_cast<size_t>(p - sb);
        if (byteOffset < firstObjOffset) {
            std::lock_guard<std::mutex> lock(debugMutex);
            std::cout << "    DEBUG: byteOffset=" << byteOffset << " < firstObjOffset=" 
                        << firstObjOffset << std::endl;
            return {MAX_TRACKED_OBJECTS, AllocationError::OFFSET_TOO_SMALL};
        }

        size_t objOffset = byteOffset - firstObjOffset;
        if (objOffset % objectSize != 0) {
            std::lock_guard<std::mutex> lock(debugMutex);
            std::cout << "    DEBUG: objOffset=" << objOffset << " % objectSize=" 
                        << objectSize << " = " << (objOffset % objectSize) << " (not aligned)" << std::endl;
            return {MAX_TRACKED_OBJECTS, AllocationError::MISALIGNED_OBJECT};
        }

        size_t objIndex = objOffset / objectSize;
        if (objIndex >= maxObjCount) {
            std::lock_guard<std::mutex> lock(debugMutex);
            std::cout << "    DEBUG: objIndex=" << objIndex << " >= maxObjCount=" 
                        << maxObjCount << std::endl;
            return {MAX_TRACKED_OBJECTS, AllocationError::OBJECT_INDEX_OUT_OF_RANGE};
        }

        // flat index with fixed stride
        size_t idx = static_cast<size_t>(slabIndex) * PER_SLAB_STRIDE + objIndex;
        if (idx >= MAX_TRACKED_OBJECTS) {
            std::lock_guard<std::mutex> lock(debugMutex);
            std::cout << "    DEBUG: computed index=" << idx << " >= MAX_TRACKED_OBJECTS=" 
                        << MAX_TRACKED_OBJECTS << std::endl;
            return {MAX_TRACKED_OBJECTS, AllocationError::TRACKING_INDEX_OUT_OF_RANGE};
        }

        return {idx, AllocationError::SUCCESS};
    } // end of getInd
    
    // wrapper
    size_t getIndexForPtr(void* ptr, TestSlabArena& arena) {
<<<<<<< HEAD
        if (!ptr) return MAX_TRACKED_OBJECTS;
        
        char* ptrChar = static_cast<char*>(ptr);
        char* arenaBase = static_cast<char*>(static_cast<void*>(&arena));
        
        size_t offset = ptrChar - arenaBase;
        size_t index = offset / 8; // assuming 64-byte chunks
        
        return (index < MAX_TRACKED_OBJECTS) ? index : MAX_TRACKED_OBJECTS;
=======
        auto result = getIndexForPointer(ptr, arena);
        return result.first;
>>>>>>> 15cba5b0
    }
    
    // log an allocation with CAS
    bool recordAllocation(void* ptr, size_t size, uint16_t threadId, TestSlabArena& arena) {
<<<<<<< HEAD
        size_t index = getIndexForPtr(ptr, arena);
        if (index >= MAX_TRACKED_OBJECTS) {
            Log() << "Failed: Allocation index for size "<< size << " at " << ptr <<" exceeds arena bounds!" << std::endl;
=======
        auto result = getIndexForPointer(ptr, arena);
        size_t index = result.first;
        AllocationError error = result.second;
        
        if (error != AllocationError::SUCCESS) {
            std::lock_guard<std::mutex> lock(debugMutex);
            std::cout << "ALLOC FAIL: Thread=" << threadId << " ptr=" << ptr 
                      << " sz=" << size << " ind=" << index 
                      << " error=" << errorToString(error) << std::endl;
            totalFailures.fetch_add(1, std::memory_order_relaxed);
>>>>>>> 15cba5b0
            return false;
        }
        
        uint32_t newValue = (static_cast<uint32_t>(size & 0xFFFF) << 16) | (threadId & 0xFFFF);
        uint32_t expected = 0;
        
        if (trackingArena[index].compare_exchange_strong(expected, newValue, std::memory_order_acq_rel)) {
            totalAllocations.fetch_add(1, std::memory_order_relaxed);
            currentByteTotal.fetch_add(size, std::memory_order_relaxed);
            return true;
        }
<<<<<<< HEAD
        uint32_t bad_size = (expected>>16) & 0xFFFF;
        uint32_t bad_id   = expected & 0xFFFF;
        Log() << "Failed to allocate size " << size << ". Expected 0, but found ("<<bad_size<<","<<bad_id<<")" << std::endl;
=======
        
        // CAS failed - slot was already occupied
        {
            std::lock_guard<std::mutex> lock(debugMutex);
            std::cout << "ALLOC CAS FAIL: Thread=" << threadId << " ptr=" << ptr 
                      << " sz=" << size << " ind=" << index 
                      << " expected=0 actual=" << expected 
                      << " (thread=" << (expected & 0xFFFF) 
                      << " size=" << ((expected >> 16) & 0xFFFF) << ")" << std::endl;
        }
        
>>>>>>> 15cba5b0
        totalFailures.fetch_add(1, std::memory_order_relaxed);
        return false;
    } // uped
    
    // log a free with CAS
    bool recordFree(void* ptr, uint16_t threadId, TestSlabArena& arena) {
        auto result = getIndexForPointer(ptr, arena);
        size_t index = result.first;
        AllocationError error = result.second;
        
        if (error != AllocationError::SUCCESS) {
            std::lock_guard<std::mutex> lock(debugMutex);
            std::cout << "FREE FAIL: Thread=" << threadId << " ptr=" << ptr 
                      << " ind=" << index << " error=" << errorToString(error) << std::endl;
            return false; // Don't count as total failure since this is just tracking
        }

        uint32_t curr = trackingArena[index].load(std::memory_order_acquire);
        while (curr != 0) {
            // clear to 0; CAS updates `cur` on failure
            if (trackingArena[index].compare_exchange_weak(curr, 0, std::memory_order_acq_rel)) {
                totalFrees.fetch_add(1, std::memory_order_relaxed);
                return true;
            }
        }
        
<<<<<<< HEAD
        if (trackingArena[index].compare_exchange_strong(current, 0, std::memory_order_acq_rel)) {
            totalFrees.fetch_add(1, std::memory_order_relaxed);
            uint32_t size = (current>>16) & 0xFFFF;
            currentByteTotal.fetch_sub(size, std::memory_order_relaxed);
            return true;
=======
        // Was already 0 - possible double free or race
        if (curr == 0) {
            std::lock_guard<std::mutex> lock(debugMutex);
            std::cout << "FREE CAS WARN: Thread=" << threadId << " ptr=" << ptr 
                      << " ind=" << index << " already freed (double-free or race)" << std::endl;
>>>>>>> 15cba5b0
        }
        
        // Treat as success since the slot is clear
        return true;
    }
 
    
    // dump stats
    void getStats(size_t& allocs, size_t& frees, size_t& failures, size_t& leaks) {
        allocs = totalAllocations.load(std::memory_order_relaxed);
        frees = totalFrees.load(std::memory_order_relaxed);
        failures = totalFailures.load(std::memory_order_relaxed);
        
        leaks = 0;
        for (size_t i = 0; i < MAX_TRACKED_OBJECTS; i++) {
            if (trackingArena[i].load(std::memory_order_relaxed) != 0) {
                leaks++;
            }
        }
    }
    
    void reset() {
        totalAllocations.store(0);
        totalFrees.store(0);
        totalFailures.store(0);
        for(size_t i = 0; i < MAX_TRACKED_OBJECTS; i++) {
            trackingArena[i].store(0, std::memory_order_relaxed);
        }
    }
};
constexpr size_t ParallelTracker::MAX_TRACKED_OBJECTS;


// what each worker thread does
template<typename SIZE_TYPE>
void workerThread(TestSlabArena& arena, ParallelTracker<SIZE_TYPE>& tracker, 
                 uint16_t threadId, size_t iterations, 
                 std::atomic<bool>& shouldStop) {
    
    std::random_device rd;
    std::mt19937 gen(rd() ^ threadId);
    std::uniform_int_distribution<> sizeDist(3,9);
    std::uniform_int_distribution<> actionDist(0, 100);
    std::uniform_int_distribution<> holdDist(0, 50);
    
    std::vector<std::pair<void*, size_t>> localAllocations;
    localAllocations.reserve(100);
    
    size_t localAllocs = 0, localFrees = 0;
    size_t localAllocatorFails = 0, localTrackerFails = 0;
    size_t localDataCorruption = 0, localFreeFails = 0;    

    for (size_t i = 0; i < iterations && !shouldStop.load(); i++) {
        int action = actionDist(gen);
        
        // 70% chance to alloc, 30% chance to free
        if (action < 70 || localAllocations.empty()) {
            // try alloc
            size_t objSize = 1<<sizeDist(gen);
            TestAllocator allocator(arena, objSize);
            
            void* ptr = allocator.alloc();
            //Log() << "Allocated size " << objSize << " at " << ptr << std::endl;
            if (ptr) {
                if (tracker.recordAllocation(ptr, objSize, threadId, arena)) {
                    localAllocations.push_back({ptr, objSize});
                    localAllocs++;
                    
                    // scribble some data so we can later check corruption
                    if (objSize >= 4) {
                        uint32_t* intPtr = static_cast<uint32_t*>(ptr);
                        *intPtr = (threadId << 16) | (i & 0xFFFF);
                    }
                } else {
                    Log() << "Failed to record allocation of size " << objSize << " at " << ptr << std::endl;
                    // tracker failed, free it back right away
                    TestAllocator freeAllocator(arena, objSize);
                    freeAllocator.free(ptr);
                    localTrackerFails++;
                }
            } else {
<<<<<<< HEAD
                size_t total = tracker.getCurrentByteTotal();
                tracker.logRefusalAtTotal(total);
                float proportion = ((float)total) / (ParallelTracker<SIZE_TYPE>::MAX_TRACKED_OBJECTS*8.0f);
                Log() << "Failed to  allocate object of size " << objSize << " with "
                      << (100.0*(1.0-proportion)) << "% capacity left"<<  std::endl;
=======
                localAllocatorFails++;
>>>>>>> 15cba5b0
            }
        } else {
            // pick a random alloc and free it
            if (!localAllocations.empty()) {
                std::uniform_int_distribution<> indexDist(0, localAllocations.size() - 1);
                size_t index = indexDist(gen);
                
                void* ptr = localAllocations[index].first;
                //Log() << "Deallocating at " << ptr << std::endl;
                size_t objSize = localAllocations[index].second;
                
                // sanity check data
                if (objSize >= 4) {
                    uint32_t* intPtr = static_cast<uint32_t*>(ptr);
                    if ((*intPtr >> 16) != threadId) {
                        localDataCorruption++;
                        std::cout << "Thread " << threadId << ": data corruption detected!" << std::endl;
                    }
                }
                
                TestAllocator allocator(arena, objSize);
                if (allocator.free(ptr)) {
                    if (tracker.recordFree(ptr, threadId, arena)) {
                        localFrees++;
                    } else {
<<<<<<< HEAD
                        localErrors++;
                        Log() << "Failed to record deallocation of size " << objSize << " at " << ptr << std::endl;
                    }
                } else {
                    localErrors++;
                    Log() << "Failed to deallocate object of size " << objSize << " at " << ptr << std::endl;
=======
                        localTrackerFails++;
                    }
                } else {
                    localFreeFails++;
>>>>>>> 15cba5b0
                }
                
                // pop it from local vector
                localAllocations[index] = localAllocations.back();
                localAllocations.pop_back();
            }
        }
        
        // sometimes just yield to mess with timing
        if (holdDist(gen) == 0) {
            std::this_thread::yield();
        }
    }
    
    // free whatever’s left
    for (const auto& alloc : localAllocations) {
        TestAllocator allocator(arena, alloc.second);
        if (allocator.free(alloc.first)) {
            tracker.recordFree(alloc.first, threadId, arena);
        }
    }
    
    std::cout << "Thread " << threadId << " done: " 
              << localAllocs << " allocs, " << localFrees << " frees, " 
              << localAllocatorFails << " alloc_fails, "
              << localTrackerFails << " tracker_fails, "
              << localDataCorruption << " corruptions, "
              << localFreeFails << " free_fails" << std::endl;
}

void testBasicParallel() {
    std::cout << "=== Basic Parallel Test ===" << std::endl;
    
    TestSlabArena *arena_ptr = new TestSlabArena;
    if (!arena_ptr) {
        return;
    }
    TestSlabArena &arena = *arena_ptr;
    constexpr size_t OBJECT_COUNT = TestSlabArena::SLAB_COUNT * TestSlabArena::slabType::SIZE / 8;
    typedef Size<OBJECT_COUNT> SizeType;
    ParallelTracker<SizeType> *tracker_ptr = new ParallelTracker<SizeType>;
    ParallelTracker<SizeType> &tracker = *tracker_ptr;
    
    const size_t numThreads = 2;
    const size_t iterationsPerThread = 1024;
    
    std::atomic<bool> shouldStop{false};
    std::vector<std::thread> threads;
    
    auto start = std::chrono::high_resolution_clock::now();
    
    // spin up threads
    for (size_t i = 0; i < numThreads; i++) {
        threads.emplace_back(workerThread<SizeType>, std::ref(arena), std::ref(tracker),
                            static_cast<uint16_t>(i + 1), iterationsPerThread, 
                            std::ref(shouldStop));
    }
    
    // wait for them
    for (auto& thread : threads) {
        thread.join();
    }
    
    auto end = std::chrono::high_resolution_clock::now();
    auto duration = std::chrono::duration_cast<std::chrono::milliseconds>(end - start);
    
    // print stats
    size_t totalAllocs, totalFrees, totalFailures, totalLeaks;
    tracker.getStats(totalAllocs, totalFrees, totalFailures, totalLeaks);
    
    std::cout << "\nResults:" << std::endl;
    std::cout << "Duration: " << duration.count() << "ms" << std::endl;
    std::cout << "Allocs: " << totalAllocs << std::endl;
    std::cout << "Frees: " << totalFrees << std::endl;
    std::cout << "Failures: " << totalFailures << std::endl;
    std::cout << "Leaks: " << totalLeaks << std::endl;
    std::cout << "Success rate: " << (100.0 * (totalAllocs + totalFrees)) / 
                                      (totalAllocs + totalFrees + totalFailures) << "%" << std::endl;
    
    if (totalLeaks == 0) {
        std::cout << ":) no leaks" << std::endl;
    } else {
        std::cout << ":( leaks detected!" << std::endl;
    }
    
    std::cout << std::endl;
    delete arena_ptr;
}

void testHighContentionParallel() {
    std::cout << "=== High contention parallel test ===" << std::endl;
    
    TestSlabArena arena;
    constexpr size_t OBJECT_COUNT = TestSlabArena::SLAB_COUNT * TestSlabArena::slabType::SIZE / 8;
    typedef Size<OBJECT_COUNT> SizeType;
    ParallelTracker<SizeType> tracker;
    
    const size_t numThreads = 1; std::thread::hardware_concurrency() * 2;
    const size_t iterationsPerThread = 1;
    
    std::atomic<bool> shouldStop{false};
    std::vector<std::thread> threads;
    
    auto start = std::chrono::high_resolution_clock::now();
    
    // spin up more threads than cores
    for (size_t i = 0; i < numThreads; i++) {
        threads.emplace_back(workerThread<SizeType>, std::ref(arena), std::ref(tracker),
                            static_cast<uint16_t>(i + 1), iterationsPerThread, 
                            std::ref(shouldStop));
    }
    
    // let it run a bit then stop
    std::this_thread::sleep_for(std::chrono::seconds(5));
    shouldStop.store(true);
    
    for (auto& thread : threads) {
        thread.join();
    }
    
    auto end = std::chrono::high_resolution_clock::now();
    auto duration = std::chrono::duration_cast<std::chrono::milliseconds>(end - start);
    
    size_t totalAllocs, totalFrees, totalFailures, totalLeaks;
    tracker.getStats(totalAllocs, totalFrees, totalFailures, totalLeaks);
    
    std::cout << "\nresults:" << std::endl;
    std::cout << "threads: " << numThreads << std::endl;
    std::cout << "duration: " << duration.count() << "ms" << std::endl;
    std::cout << "allocs: " << totalAllocs << std::endl;
    std::cout << "frees: " << totalFrees << std::endl;
    std::cout << "failures: " << totalFailures << std::endl;
    std::cout << "leaks: " << totalLeaks << std::endl;
    std::cout << "throughput: " << (totalAllocs + totalFrees) * 1000 / duration.count() 
              << " ops/sec" << std::endl;
    
    if (totalLeaks == 0) {
        std::cout << ":) No leaks under contention" << std::endl;
    } else {
        std::cout << ":( Leaks under contention!" << std::endl;
    }
    
    std::cout << std::endl;
}


void testStressTest() {
    std::cout << "=== Stress Test ===" << std::endl;
    
    TestSlabArena arena;
    constexpr size_t OBJECT_COUNT = TestSlabArena::SLAB_COUNT * TestSlabArena::slabType::SIZE / 8;
    typedef Size<OBJECT_COUNT> SizeType;
    ParallelTracker<SizeType> tracker;
    
    const size_t numThreads = 1;
    const size_t iterationsPerThread = 1;
    
    std::atomic<bool> shouldStop{false};
    std::vector<std::thread> threads;
    
    // run a few rounds
    for (int round = 0; round < 1; round++) {
        std::cout << "Round " << (round + 1) << std::endl;
        tracker.reset();
        threads.clear();
        
        auto start = std::chrono::high_resolution_clock::now();
        
        for (size_t i = 0; i < numThreads; i++) {
            threads.emplace_back(workerThread<SizeType>, std::ref(arena), std::ref(tracker),
                                static_cast<uint16_t>(i + 1), iterationsPerThread, 
                                std::ref(shouldStop));
        }
        
        for (auto& thread : threads) {
            thread.join();
        }
        
        auto end = std::chrono::high_resolution_clock::now();
        auto duration = std::chrono::duration_cast<std::chrono::milliseconds>(end - start);
        
        size_t totalAllocs, totalFrees, totalFailures, totalLeaks;
        tracker.getStats(totalAllocs, totalFrees, totalFailures, totalLeaks);
        
        std::cout << "  Round " << (round + 1) << ": " << duration.count() << "ms, "
                  << totalAllocs << " allocs, " << totalFrees << " frees, "
                  << totalLeaks << " leaks" << std::endl;
    }
    
    std::cout << ":) Stress test done!" << std::endl << std::endl;
}

int main() {
    std::cout << "Parallel Test" << std::endl;
    std::cout << "==============" << std::endl << std::endl;
    
    std::cout << "Hardware concurrency: " << std::thread::hardware_concurrency() << " threads" << std::endl;
    std::cout << "Test Slab Arena Size: " << TestSlabArena::SLAB_COUNT << " slabs" << std::endl;
    std::cout << "Slab Size: " << TestSlabArena::slabType::SIZE << " bytes" << std::endl << std::endl;
    
    try {
        testBasicParallel();
        //testHighContentionParallel();
        //testStressTest();
        
        std::cout << "All tests done!" << std::endl;
        
    } catch (const std::exception& e) {
        std::cerr << "Exception: " << e.what() << std::endl;
        return 1;
    } catch (...) {
        std::cerr << "Unknown exception!" << std::endl;
        return 1;
    }
    
    return 0;
}<|MERGE_RESOLUTION|>--- conflicted
+++ resolved
@@ -11,49 +11,12 @@
 #include "log.h"
 #include "allocator.h"
 
-<<<<<<< HEAD
-=======
-// lets make better error codes
-
-enum class AllocationError {
-    SUCCESS = 0,
-    NULL_POINTER,
-    INVALID_SLAB_INDEX,
-    SLAB_NOT_BOUND,
-    OFFSET_TOO_SMALL,
-    MISALIGNED_OBJECT,
-    OBJECT_INDEX_OUT_OF_RANGE,
-    TRACKING_INDEX_OUT_OF_RANGE,
-    CAS_FAILURE_ALREADY_ALLOCATED,
-    CAS_FAILURE_DOUBLE_FREE,
-    ALLOCATOR_FAILED,
-    TRACKER_RECORDING_FAILED
-};
-
-const char* errorToString(AllocationError error) {
-    switch (error) {
-        case AllocationError::SUCCESS: return "SUCCESS";
-        case AllocationError::NULL_POINTER: return "NULL_POINTER";
-        case AllocationError::INVALID_SLAB_INDEX: return "INVALID_SLAB_INDEX";
-        case AllocationError::SLAB_NOT_BOUND: return "SLAB_NOT_BOUND";
-        case AllocationError::OFFSET_TOO_SMALL: return "OFFSET_TOO_SMALL";
-        case AllocationError::MISALIGNED_OBJECT: return "MISALIGNED_OBJECT";
-        case AllocationError::OBJECT_INDEX_OUT_OF_RANGE: return "OBJECT_INDEX_OUT_OF_RANGE";
-        case AllocationError::TRACKING_INDEX_OUT_OF_RANGE: return "TRACKING_INDEX_OUT_OF_RANGE";
-        case AllocationError::CAS_FAILURE_ALREADY_ALLOCATED: return "CAS_FAILURE_ALREADY_ALLOCATED";
-        case AllocationError::CAS_FAILURE_DOUBLE_FREE: return "CAS_FAILURE_DOUBLE_FREE";
-        case AllocationError::ALLOCATOR_FAILED: return "ALLOCATOR_FAILED";
-        case AllocationError::TRACKER_RECORDING_FAILED: return "TRACKER_RECORDING_FAILED";
-        default: return "UNKNOWN_ERROR";
-    }
-}
->>>>>>> 15cba5b0
+
 
 // global tracker for allocations/frees using an atomic bitmask
 template <typename SIZE_TYPE>
 class ParallelTracker {
 public:
-<<<<<<< HEAD
     static const size_t MAX_TRACKED_OBJECTS = SIZE_TYPE::VALUE;
     
 private:
@@ -61,14 +24,7 @@
     std::atomic<uint32_t> trackingArena[MAX_TRACKED_OBJECTS];
     std::atomic<size_t> currentByteTotal{0};
     std::atomic<size_t> minimumRefusalTotal{MAX_TRACKED_OBJECTS*8};
-=======
-    static constexpr size_t PER_SLAB_STRIDE = 1024;
-    static constexpr size_t MAX_TRACKED_OBJECTS = 256 * PER_SLAB_STRIDE;
-private:
-    // each entry: [31:16] = size, [15:0] = thread_id, 0 = free
-    // std::atomic<uint32_t> trackingArena[MAX_TRACKED_OBJECTS];
-    std::unique_ptr<std::atomic<uint32_t>[]> trackingArena;
->>>>>>> 15cba5b0
+
     std::atomic<size_t> totalAllocations{0};
     std::atomic<size_t> totalFrees{0};
     std::atomic<size_t> totalFailures{0};
@@ -77,18 +33,14 @@
     
 public:
 
-<<<<<<< HEAD
     ParallelTracker() {
         for(size_t i = 0; i < MAX_TRACKED_OBJECTS; i++) {
-=======
-    ParallelTracker():trackingArena(new std::atomic<uint32_t>[MAX_TRACKED_OBJECTS]) {
-        for (size_t i = 0; i < MAX_TRACKED_OBJECTS; ++i) {
->>>>>>> 15cba5b0
+
             trackingArena[i].store(0, std::memory_order_relaxed);
         }
     }
 
-<<<<<<< HEAD
+
     size_t getCurrentByteTotal() {
         return currentByteTotal.load();
     }
@@ -98,8 +50,7 @@
         while ( (expected > total) && (minimumRefusalTotal.compare_exchange_strong(expected,total,std::memory_order_acq_rel)) ) {}
     }
     
-=======
->>>>>>> 15cba5b0
+
     // figure out arena index for a pointer
     std::pair<size_t, AllocationError> getIndexForPointer(void* ptr, TestSlabArena& arena) {
         if (!ptr) {
@@ -203,7 +154,7 @@
     
     // wrapper
     size_t getIndexForPtr(void* ptr, TestSlabArena& arena) {
-<<<<<<< HEAD
+
         if (!ptr) return MAX_TRACKED_OBJECTS;
         
         char* ptrChar = static_cast<char*>(ptr);
@@ -213,30 +164,15 @@
         size_t index = offset / 8; // assuming 64-byte chunks
         
         return (index < MAX_TRACKED_OBJECTS) ? index : MAX_TRACKED_OBJECTS;
-=======
-        auto result = getIndexForPointer(ptr, arena);
-        return result.first;
->>>>>>> 15cba5b0
+
     }
     
     // log an allocation with CAS
     bool recordAllocation(void* ptr, size_t size, uint16_t threadId, TestSlabArena& arena) {
-<<<<<<< HEAD
         size_t index = getIndexForPtr(ptr, arena);
         if (index >= MAX_TRACKED_OBJECTS) {
             Log() << "Failed: Allocation index for size "<< size << " at " << ptr <<" exceeds arena bounds!" << std::endl;
-=======
-        auto result = getIndexForPointer(ptr, arena);
-        size_t index = result.first;
-        AllocationError error = result.second;
-        
-        if (error != AllocationError::SUCCESS) {
-            std::lock_guard<std::mutex> lock(debugMutex);
-            std::cout << "ALLOC FAIL: Thread=" << threadId << " ptr=" << ptr 
-                      << " sz=" << size << " ind=" << index 
-                      << " error=" << errorToString(error) << std::endl;
-            totalFailures.fetch_add(1, std::memory_order_relaxed);
->>>>>>> 15cba5b0
+
             return false;
         }
         
@@ -248,23 +184,10 @@
             currentByteTotal.fetch_add(size, std::memory_order_relaxed);
             return true;
         }
-<<<<<<< HEAD
         uint32_t bad_size = (expected>>16) & 0xFFFF;
         uint32_t bad_id   = expected & 0xFFFF;
         Log() << "Failed to allocate size " << size << ". Expected 0, but found ("<<bad_size<<","<<bad_id<<")" << std::endl;
-=======
-        
-        // CAS failed - slot was already occupied
-        {
-            std::lock_guard<std::mutex> lock(debugMutex);
-            std::cout << "ALLOC CAS FAIL: Thread=" << threadId << " ptr=" << ptr 
-                      << " sz=" << size << " ind=" << index 
-                      << " expected=0 actual=" << expected 
-                      << " (thread=" << (expected & 0xFFFF) 
-                      << " size=" << ((expected >> 16) & 0xFFFF) << ")" << std::endl;
-        }
-        
->>>>>>> 15cba5b0
+
         totalFailures.fetch_add(1, std::memory_order_relaxed);
         return false;
     } // uped
@@ -291,19 +214,11 @@
             }
         }
         
-<<<<<<< HEAD
         if (trackingArena[index].compare_exchange_strong(current, 0, std::memory_order_acq_rel)) {
             totalFrees.fetch_add(1, std::memory_order_relaxed);
             uint32_t size = (current>>16) & 0xFFFF;
             currentByteTotal.fetch_sub(size, std::memory_order_relaxed);
             return true;
-=======
-        // Was already 0 - possible double free or race
-        if (curr == 0) {
-            std::lock_guard<std::mutex> lock(debugMutex);
-            std::cout << "FREE CAS WARN: Thread=" << threadId << " ptr=" << ptr 
-                      << " ind=" << index << " already freed (double-free or race)" << std::endl;
->>>>>>> 15cba5b0
         }
         
         // Treat as success since the slot is clear
@@ -385,15 +300,12 @@
                     localTrackerFails++;
                 }
             } else {
-<<<<<<< HEAD
                 size_t total = tracker.getCurrentByteTotal();
                 tracker.logRefusalAtTotal(total);
                 float proportion = ((float)total) / (ParallelTracker<SIZE_TYPE>::MAX_TRACKED_OBJECTS*8.0f);
                 Log() << "Failed to  allocate object of size " << objSize << " with "
                       << (100.0*(1.0-proportion)) << "% capacity left"<<  std::endl;
-=======
-                localAllocatorFails++;
->>>>>>> 15cba5b0
+
             }
         } else {
             // pick a random alloc and free it
@@ -419,19 +331,14 @@
                     if (tracker.recordFree(ptr, threadId, arena)) {
                         localFrees++;
                     } else {
-<<<<<<< HEAD
                         localErrors++;
                         Log() << "Failed to record deallocation of size " << objSize << " at " << ptr << std::endl;
                     }
                 } else {
                     localErrors++;
                     Log() << "Failed to deallocate object of size " << objSize << " at " << ptr << std::endl;
-=======
-                        localTrackerFails++;
-                    }
-                } else {
-                    localFreeFails++;
->>>>>>> 15cba5b0
+                        //localTrackerFails++;
+             
                 }
                 
                 // pop it from local vector
